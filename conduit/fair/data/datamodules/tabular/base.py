--- conflicted
+++ resolved
@@ -1,10 +1,6 @@
 """Tabular data-module."""
 from abc import abstractmethod
-<<<<<<< HEAD
-from typing import Dict, List, Optional, Union
-=======
 from typing import Dict, List, Optional, Union, cast
->>>>>>> d89a97e9
 
 import attr
 import ethicml as em
