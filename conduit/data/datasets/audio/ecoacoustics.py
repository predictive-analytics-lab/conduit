--- conflicted
+++ resolved
@@ -155,14 +155,8 @@
         for dir_ in ["UK_BIRD", "EC_BIRD"]:
             path = self.base_dir / dir_
             if not path.exists():
-<<<<<<< HEAD
                 raise RuntimeError(
                     f"Data not found at location {self.base_dir.resolve()}. Have you downloaded it?"
-=======
-                raise FileNotFoundError(
-                    f"Data not found at location {self.base_dir.resolve()}."
-                    "Have you downloaded it?"
->>>>>>> f203acef
                 )
             if zipfile.is_zipfile(dir_):
                 raise RuntimeError(f"{dir_} file not unzipped.")
