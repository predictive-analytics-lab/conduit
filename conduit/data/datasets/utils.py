from collections.abc import Mapping
from dataclasses import fields, is_dataclass
from functools import lru_cache
import logging
from multiprocessing.context import BaseContext
from pathlib import Path
import platform
import subprocess
from typing import (
    Any,
    Callable,
    Dict,
<<<<<<< HEAD
    Iterator,
=======
    Final,
>>>>>>> 2a11e74c
    List,
    Literal,
    NamedTuple,
    Optional,
    Sequence,
    Tuple,
    TypeVar,
    Union,
    cast,
    get_args,
    overload,
)
from zipfile import BadZipFile

from PIL import Image
import albumentations as A  # type: ignore
import cv2
import numpy as np
import numpy.typing as npt
from ranzen.misc import gcopy
from ranzen.torch.data import Subset, prop_random_split
import torch
from torch import Tensor
from torch._six import string_classes
from torch.utils.data import ConcatDataset
from torch.utils.data._utils.collate import (
    default_collate_err_msg_format,
    np_str_obj_array_pattern,
)
from torch.utils.data.dataloader import DataLoader, _worker_init_fn_t
from torch.utils.data.sampler import Sampler
from torchvision.datasets.utils import (  # type: ignore
    _detect_file_type,
    download_url,
    extract_archive,
)
from torchvision.transforms import functional as TF  # type: ignore
from typing_extensions import TypeAlias

from conduit.data.datasets.base import CdtDataset
from conduit.data.structures import (
    BinarySample,
    DatasetProt,
    LoadedData,
    NamedSample,
    PseudoCdtDataset,
    RawImage,
    SampleBase,
    TernarySample,
    TrainTestSplit,
)

__all__ = [
    "AlbumentationsTform",
    "AudioTform",
    "CdtDataLoader",
    "GdriveFileInfo",
    "ImageLoadingBackend",
    "ImageTform",
    "PillowTform",
    "UrlFileInfo",
    "apply_image_transform",
    "cdt_collate",
    "check_integrity",
    "download_from_gdrive",
    "download_from_url",
    "extract_base_dataset",
    "extract_labels_from_dataset",
    "get_group_ids",
    "img_to_tensor",
    "infer_al_backend",
    "infer_il_backend",
    "load_image",
    "make_subset",
    "stratified_split",
]


ImageLoadingBackend: TypeAlias = Literal["opencv", "pillow"]


@overload
def load_image(
    filepath: Union[Path, str], *, backend: Literal["opencv"] = ...
) -> npt.NDArray[np.integer]:
    ...


@overload
def load_image(filepath: Union[Path, str], *, backend: Literal["pillow"] = ...) -> Image.Image:
    ...


def load_image(filepath: Union[Path, str], *, backend: ImageLoadingBackend = "opencv") -> RawImage:
    """Load an image from disk using the requested backend.

    :param: The path of the image-file to be loaded.
    :param backend: Backed to use for loading the image: either 'opencv' or 'pillow'.

    :returns: The loaded image file as a numpy array if 'opencv' was the selected backend
    and a PIL image otherwise.
    """
    if backend == "opencv":
        if isinstance(filepath, Path):
            # cv2 can only read string filepaths
            filepath = str(filepath)
        image = cv2.imread(filepath)  # type: ignore
        if image is None:
            raise OSError(f"Image-file could not be read from location '{filepath}'")
        return cv2.cvtColor(image, cv2.COLOR_BGR2RGB)  # type: ignore
    return Image.open(filepath)


AlbumentationsTform: TypeAlias = Union[A.Compose, A.BasicTransform]
PillowTform: TypeAlias = Callable[[Image.Image], Any]
ImageTform: TypeAlias = Union[AlbumentationsTform, PillowTform]


def infer_il_backend(transform: Optional[ImageTform]) -> ImageLoadingBackend:
    """Infer which image-loading backend to use based on the type of the image-transform.

    :param transform: The image transform from which to infer the image-loading backend.
    If the transform is derived from Albumentations, then 'opencv' will be selected as the
    backend, else 'pillow' will be selected.

    :returns: The backend to load images with based on the supplied image-transform: either
    'opencv' or 'pillow'.
    """
    # Default to openccv is transform is None as numpy arrays are generally
    # more tractable
    if transform is None or isinstance(transform, get_args(AlbumentationsTform)):
        return "opencv"
    return "pillow"


def apply_image_transform(
    image: RawImage, *, transform: Optional[ImageTform]
) -> Union[RawImage, Tensor]:
    image_ = image
    if transform is not None:
        if isinstance(transform, (A.Compose, A.BasicTransform)):
            if isinstance(image, Image.Image):
                image = np.array(image)
            image_ = transform(image=image)["image"]
        else:
            if isinstance(image, np.ndarray):
                image = Image.fromarray(image)
            image_ = transform(image)
    return image_


def img_to_tensor(img: Union[Image.Image, np.ndarray]) -> Tensor:
    if isinstance(img, Image.Image):
        return TF.pil_to_tensor(img)
    return torch.from_numpy(
        np.moveaxis(img / (255.0 if img.dtype == np.uint8 else 1), -1, 0).astype(np.float32)
    )


AudioLoadingBackend: TypeAlias = Literal["sox_io", "soundfile"]


def infer_al_backend() -> AudioLoadingBackend:
    """Infer which audio-loading backend to use based on the operating system."""
    soundfile: Final = "soundfile"
    sox: Final = "sox_io"
    return soundfile if platform.system() == "Windows" else sox


AudioTform: TypeAlias = Callable[[Tensor], Tensor]


def apply_audio_transform(waveform: Tensor, *, transform: Optional[AudioTform]) -> Tensor:
    return waveform if transform is None else transform(waveform)


@overload
def extract_base_dataset(
    dataset: DatasetProt, *, return_subset_indices: Literal[True] = ...
) -> Tuple[DatasetProt, Union[Tensor, slice]]:
    ...


@overload
def extract_base_dataset(
    dataset: DatasetProt, *, return_subset_indices: Literal[False] = ...
) -> DatasetProt:
    ...


def extract_base_dataset(
    dataset: DatasetProt, *, return_subset_indices: bool = True
) -> Union[DatasetProt, Tuple[DatasetProt, Union[Tensor, slice]]]:
    """Extract the innermost dataset of a nesting of datasets.

    Nested datasets are inferred based on the existence of a 'dataset'
    attribute and the base dataset is extracted by recursive application
    of this rule.

    :param dataset: The dataset from which to extract the base dataset.

    :param return_subset_indices: Whether to return the indices from which
    the overall subset of the dataset was created (works for multiple levels of
    subsetting).

    :returns: The base dataset, which may be the original dataset if one does not
    exist or cannot be determined.
    """

    def _closure(
        dataset: DatasetProt, rel_indices_ls: Optional[List[List[int]]] = None
    ) -> Union[DatasetProt, Tuple[DatasetProt, Union[Tensor, slice]]]:
        if rel_indices_ls is None:
            rel_indices_ls = []
        if hasattr(dataset, "dataset"):
            if isinstance(dataset, Subset):
                rel_indices_ls.append(list(dataset.indices))
            return _closure(dataset.dataset, rel_indices_ls)  # type: ignore
        if return_subset_indices:
            if rel_indices_ls:
                abs_indices = torch.as_tensor(rel_indices_ls.pop(), dtype=torch.long)
                for indices in rel_indices_ls[::-1]:
                    abs_indices = abs_indices[indices]
            else:
                abs_indices = slice(None)
            return dataset, abs_indices
        return dataset

    return _closure(dataset)


@lru_cache(typed=True)
def extract_labels_from_dataset(
    dataset: PseudoCdtDataset,
) -> Tuple[Optional[Tensor], Optional[Tensor]]:
    """Attempt to extract s/y labels from a dataset."""
    base_dataset = dataset

    def _closure(dataset: DatasetProt) -> Tuple[Optional[Tensor], Optional[Tensor]]:
        base_dataset, indices = extract_base_dataset(dataset=dataset, return_subset_indices=True)
        _s = None
        _y = None
        if getattr(base_dataset, "s", None) is not None:
            _s = base_dataset.s[indices]  # type: ignore
        if getattr(base_dataset, "y", None) is not None:
            _y = base_dataset.y[indices]  # type: ignore

        _s = torch.from_numpy(_s) if isinstance(_s, np.ndarray) else _s
        _y = torch.from_numpy(_y) if isinstance(_y, np.ndarray) else _y

        return _s, _y

    if isinstance(base_dataset, (ConcatDataset)):
        s_all_ls: List[Tensor] = []
        y_all_ls: List[Tensor] = []
        for _dataset in base_dataset.datasets:
            s, y = _closure(_dataset)
            if s is not None:
                s_all_ls.append(s)
            if y is not None:
                s_all_ls.append(y)
        s_all = torch.cat(s_all_ls, dim=0) if s_all_ls else None
        y_all = torch.cat(y_all_ls, dim=0) if y_all_ls else None
    else:
        s_all, y_all = _closure(base_dataset)
    return s_all, y_all


def get_group_ids(dataset: DatasetProt) -> Tensor:
    s_all, y_all = extract_labels_from_dataset(dataset)
    # group_ids: Optional[Tensor] = None
    if s_all is None:
        if y_all is None:
            raise ValueError(
                "Unable to compute group ids for dataset because no labels could be extracted."
            )
        group_ids = y_all
    elif y_all is None:
        group_ids = s_all
    else:
        group_ids = (y_all * len(s_all.unique()) + s_all).squeeze()
    return group_ids.long()


def compute_instance_weights(dataset: DatasetProt, *, upweight: bool = False) -> Tensor:
    group_ids = get_group_ids(dataset)
    _, inv_indexes, counts = group_ids.unique(return_inverse=True, return_counts=True)
    # Upweight samples according to the cardinality of their intersectional group
    if upweight:
        group_weights = len(group_ids) / counts
    # Downweight samples according to the cardinality of their intersectional group
    # - this approach should be preferred due to being more numerically stable
    # (very small counts can lead to very large weighted loss values when upweighting)
    else:
        group_weights = 1 - (counts / len(group_ids))
    return group_weights[inv_indexes]


PCD = TypeVar("PCD", bound=PseudoCdtDataset)


def make_subset(
    dataset: Union[PCD, Subset[PCD]],
    *,
    indices: Optional[Union[List[int], npt.NDArray[np.uint64], Tensor, slice]],
    deep: bool = False,
) -> PCD:
    """Create a subset of the dataset from the given indices.

    :param indices: The sample-indices from which to create the subset.
    In the case of being a numpy array or tensor, said array or tensor
    must be 0- or 1-dimensional.

    :param deep: Whether to create a copy of the underlying dataset as
    a basis for the subset. If False then the data of the subset will be
    a view of original dataset's data.

    :returns: A subset of the dataset from the given indices.
    """
    if isinstance(indices, (np.ndarray, Tensor)):
        if indices.ndim > 1:
            raise ValueError("If 'indices' is an array it must be a 0- or 1-dimensional.")
        indices = cast(List[int], indices.tolist())

    current_indices = None
    if isinstance(dataset, Subset):
        base_dataset, current_indices = extract_base_dataset(dataset, return_subset_indices=True)
        if not isinstance(base_dataset, CdtDataset):
            raise TypeError(
                f"Subsets can only be created from {CdtDataset.__name__} instances or PyTorch "
                "Subsets of them."
            )
        base_dataset = cast(PCD, base_dataset)

        if isinstance(current_indices, Tensor):
            current_indices = current_indices.tolist()
    else:
        base_dataset = dataset
    subset = gcopy(base_dataset, deep=deep)

    def _subset_from_indices(_dataset: PCD, _indices: Union[List[int], slice]) -> PCD:
        _dataset.x = _dataset.x[_indices]
        if _dataset.y is not None:
            _dataset.y = _dataset.y[_indices]
        if _dataset.s is not None:
            _dataset.s = _dataset.s[_indices]
        return _dataset

    if current_indices is not None:
        subset = _subset_from_indices(_dataset=subset, _indices=current_indices)
    if indices is not None:
        subset = _subset_from_indices(_dataset=subset, _indices=indices)

    return subset


class cdt_collate:
    def __init__(self, cast_to_sample: bool = True) -> None:
        self.cast_to_sample = cast_to_sample

    def _collate(self, batch: Sequence[Any]) -> Any:
        elem = batch[0]
        elem_type = type(elem)
        if isinstance(elem, Tensor):
            out = None
            if torch.utils.data.get_worker_info() is not None:  # type: ignore
                # If we're in a background process, concatenate directly into a
                # shared memory tensor to avoid an extra copy
                numel = sum(x.numel() for x in batch)
                storage = elem.storage()._new_shared(numel)
                out = elem.new(storage).resize_(len(batch), *list(elem.size()))
            ndims = elem.dim()
            if (ndims > 0) and ((ndims % 2) == 0):
                return torch.cat(batch, dim=0, out=out)  # type: ignore
            return torch.stack(batch, dim=0, out=out)  # type: ignore
        elif (
            elem_type.__module__ == "numpy"
            and elem_type.__name__ != "str_"
            and elem_type.__name__ != "string_"
        ):
            elem = batch[0]
            if elem_type.__name__ == "ndarray":
                # array of string classes and object
                if np_str_obj_array_pattern.search(elem.dtype.str) is not None:
                    raise TypeError(default_collate_err_msg_format.format(elem.dtype))
                return self._collate([torch.as_tensor(b) for b in batch])
        elif isinstance(elem, float):
            return torch.tensor(batch, dtype=torch.float64)
        elif isinstance(elem, int):
            return torch.tensor(batch)
        elif isinstance(elem, string_classes):
            return batch
        elif isinstance(elem, Mapping):
            return {key: self._collate([d[key] for d in batch]) for key in elem}
        elif isinstance(elem, tuple) and hasattr(elem, "_fields"):  # namedtuple
            return elem_type(**(self._collate(samples) for samples in zip(*batch)))
        elif is_dataclass(elem):  # dataclass
            return elem_type(
                **{
                    field.name: self._collate([getattr(d, field.name) for d in batch])
                    for field in fields(elem)
                }
            )
        elif isinstance(elem, (tuple, list)):
            transposed = zip(*batch)
            return [self._collate(samples) for samples in transposed]
        raise TypeError(default_collate_err_msg_format.format(elem_type))

    def __call__(self, batch: Sequence[Any]) -> Any:
        collated_batch = self._collate(batch=batch)
        if self.cast_to_sample and (not isinstance(collated_batch, SampleBase)):
            if isinstance(collated_batch, Tensor):
                collated_batch = NamedSample(x=collated_batch)
            elif isinstance(collated_batch, (tuple, list, dict)):
                if len(collated_batch) == 1:
                    sample_cls = NamedSample
                elif len(collated_batch) == 2:
                    sample_cls = BinarySample
                elif len(collated_batch) == 3:
                    sample_cls = TernarySample
                else:
                    raise ValueError(
                        "Only items with 3 or fewer elements can be cast to 'Sample' instances."
                    )

                if not isinstance(collated_batch, dict):
                    collated_batch = dict(zip(["x", "y", "s"], collated_batch))
                collated_batch = sample_cls(**collated_batch)
            else:
                raise ValueError(
                    f"batch of type '{type(collated_batch)}' could not be automatically cast to a "
                    "'Sample' instance. Batch must be of type 'dict', 'tuple', or 'list'."
                )
        return collated_batch


S = TypeVar("S", bound=NamedSample[LoadedData])


class CdtDataLoader(DataLoader[S]):
    def __init__(
        self,
        dataset: DatasetProt[S],
        *,
        batch_size: Optional[int],
        shuffle: bool = False,
        sampler: Optional[Sampler[int]] = None,
        batch_sampler: Optional[Sampler[Sequence[int]]] = None,
        num_workers: int = 0,
        pin_memory: bool = False,
        drop_last: bool = False,
        timeout: float = 0,
        worker_init_fn: Optional[_worker_init_fn_t] = None,
        multiprocessing_context: Optional[Union[BaseContext, str]] = None,
        generator: Optional[torch.Generator] = None,
        prefetch_factor: int = 2,
        persistent_workers: bool = False,
    ) -> None:
        super().__init__(
            dataset,  # type: ignore
            batch_size=batch_size,
            shuffle=shuffle,
            sampler=sampler,
            batch_sampler=batch_sampler,
            num_workers=num_workers,
            collate_fn=cdt_collate(cast_to_sample=True),
            pin_memory=pin_memory,
            drop_last=drop_last,
            timeout=timeout,
            worker_init_fn=worker_init_fn,
            multiprocessing_context=multiprocessing_context,
            generator=generator,
            prefetch_factor=prefetch_factor,
            persistent_workers=persistent_workers,
        )

    def __iter__(self) -> Iterator[S]:
        return super().__iter__()


def check_integrity(*, filepath: Path, md5: Optional[str]) -> None:
    from torchvision.datasets.utils import check_integrity  # type: ignore

    ext = filepath.suffix
    if ext not in [".zip", ".7z"] and check_integrity(fpath=str(filepath), md5=md5):
        raise RuntimeError('Dataset corrupted; try deleting it and redownloading it.')


class UrlFileInfo(NamedTuple):
    name: str
    url: str
    md5: Optional[str] = None


def download_from_url(
    *,
    file_info: Union[UrlFileInfo, List[UrlFileInfo]],
    root: Union[Path, str],
    logger: Optional[logging.Logger] = None,
    remove_finished: bool = True,
) -> None:

    logger = logging.getLogger(__name__) if logger is None else logger
    file_info_ls = file_info if isinstance(file_info, list) else [file_info]
    if not isinstance(root, Path):
        root = Path(root).expanduser()
    # Create the specified root directory if it doesn't already exist
    root.mkdir(parents=True, exist_ok=True)

    for info in file_info_ls:
        filepath = root / info.name

        filepath_str = str(filepath)
        suffix = _detect_file_type(filepath_str)[0]
        extracted_filepath = Path(filepath_str.split(suffix)[0])

        if extracted_filepath.exists():
            logger.info(f"File '{info.name}' already downloaded and extracted.")
        else:
            if filepath.exists():
                logger.info(f"File '{info.name}' already downloaded.")
            else:
                logger.info(f"Downloading file '{info.name}' from address '{info.url}'.")
                download_url(url=info.url, filename=info.name, root=str(root), md5=info.md5)

            logger.info(f"Extracting '{filepath.resolve()}' to '{root.resolve()}'")
            try:
                extract_archive(
                    from_path=str(filepath),
                    to_path=str(extracted_filepath),
                    remove_finished=remove_finished,
                )
            # Fall back on using jar to unzip the archive
            except BadZipFile:
                try:
                    subprocess.run(["jar", "-xvf", str(filepath)], check=True, cwd=root)
                except subprocess.CalledProcessError:
                    logger.info(
                        "Attempted to fall back on using Java to extract malformed .zip file; "
                        "however, there was a problem. Try redownloading the zip file or "
                        "checking that Java has been properly added to your system variables."
                    )


class GdriveFileInfo(NamedTuple):
    name: str
    id: str
    md5: Optional[str] = None


def download_from_gdrive(
    *,
    file_info: Union[GdriveFileInfo, List[GdriveFileInfo]],
    root: Union[Path, str],
    logger: Optional[logging.Logger] = None,
) -> None:
    """Attempt to download data if files cannot be found in the root directory."""

    logger = logging.getLogger(__name__) if logger is None else logger

    file_info_ls = file_info if isinstance(file_info, list) else [file_info]
    if not isinstance(root, Path):
        root = Path(root).expanduser()
    # Create the specified root directory if it doesn't already exist
    root.mkdir(parents=True, exist_ok=True)

    for info in file_info_ls:
        filepath = root / info.name
        if filepath.exists():
            logger.info(f"File '{info.name}' already downloaded.")
        else:
            import gdown  # type: ignore

            logger.info(f"Downloading file '{info.name}' from Google Drive.")
            gdown.cached_download(
                url=f"https://drive.google.com/uc?id={info.id}",
                path=str(filepath),
                quiet=False,
                md5=info.md5,
            )
        if filepath.suffix == ".zip":
            if filepath.with_suffix("").exists():
                logger.info(f"File '{info.name}' already unzipped.")
            else:
                check_integrity(filepath=filepath, md5=info.md5)
                # ------------------------------ Unzip the data ------------------------------
                import zipfile

                logger.info(f"Unzipping '{filepath.resolve()}'; this could take a while.")
                with zipfile.ZipFile(filepath, "r") as fhandle:
                    fhandle.extractall(str(root))


def random_split(
    dataset: PCD,
    props: Union[Sequence[float], float],
    deep: bool = False,
    seed: Optional[int] = None,
) -> List[PCD]:
    """Randomly split the dataset into subsets according to the given proportions.

    :param props: The fractional size of each subset into which to randomly split the data.
    Elements must be non-negative and sum to 1 or less; if less then the size of the final
    split will be computed by complement.

    :param deep: Whether to create a copy of the underlying dataset as
    a basis for the random subsets. If False then the data of the subsets will be
    views of original dataset's data.

    :param seed: PRNG seed to use for sampling.

    :returns: Random subsets of the data of the requested proportions.
    """
    split_indices = prop_random_split(dataset=dataset, props=props, as_indices=True, seed=seed)
    splits = [make_subset(dataset, indices=indices, deep=deep) for indices in split_indices]
    return splits


def stratified_split(
    dataset: PCD,
    *,
    default_train_prop: float,
    train_props: Optional[Dict[int, Union[Dict[int, float], float]]] = None,
    seed: Optional[int] = None,
) -> TrainTestSplit[PCD]:
    """Splits the data into train/test sets conditional on super- and sub-class labels.

    :param default_train_prop: Proportion of samples for a given to sample for
    the training set for those y-s combinations not specified in ``train_props``.

    :param train_props: Proportion of each superclass-subclass combination to sample for
    the training set. Keys correspond to the superclass while values can be either a float,
    in which case the proportion is applied to the superclass as a whole, or a dict, in which
    case the sampling is applied only to the subclasses of the superclass given by the keys.
    If ``None`` then the function reduces to a simple random split of the data.

    :param seed: PRNG seed to use for sampling.

    :returns: Train-test split.
    """
    if dataset.y is None:
        raise TypeError(
            f"Dataset of type {dataset.__class__.__name__} has no superclass labels to use "
            "for stratification."
        )
    train_props = {} if train_props is None else train_props
    # Initialise the random-number generator
    generator = torch.default_generator if seed is None else torch.Generator().manual_seed(seed)

    group_ids = get_group_ids(dataset)
    y_unique = dataset.y.unique()
    groups, id_counts = group_ids.unique(return_counts=True)
    card_s = None if dataset.s is None else len(dataset.s.unique())
    ncols = 1 if card_s is None else card_s
    group_train_props = dict.fromkeys(groups.tolist(), default_train_prop)

    if train_props is not None:
        for superclass, value in train_props.items():
            # Apply the same splitting proportion to the entire superclass
            if superclass not in y_unique:
                raise ValueError(
                    f"No samples belonging to superclass 'y={superclass}' exist in the dataset of "
                    f"type {dataset.__class__.__name__}."
                )
            if isinstance(value, float):
                if not 0 <= value <= 1:
                    raise ValueError(
                        "All splitting proportions speicfied in 'train_props' must be in the "
                        "range [0, 1]."
                    )
                if card_s is None:
                    group_train_props[superclass] = value
                else:
                    superclass_props = dict.fromkeys(
                        range(superclass * card_s, (superclass + 1) * card_s),
                        value,
                    )
                    group_train_props.update(superclass_props)
            # Specifying proportions at the superclass/subclass level, rather than superclass-wide
            else:
                for subclass, train_prop in value.items():
                    if not 0 <= train_prop <= 1:
                        raise ValueError(
                            "All splitting proportions specified in 'train_props' must be in the "
                            "range [0, 1]."
                        )
                    group_id = superclass * ncols + subclass
                    if group_id not in groups:
                        raise ValueError(
                            f"No samples belonging to the subset '(y={superclass}', s={subclass})' "
                            f"exist in the dataset of type {dataset.__class__.__name__}."
                        )
                    group_train_props[group_id] = train_prop

    # Shuffle the samples before sampling
    perm_inds = torch.randperm(len(group_ids), generator=generator)
    group_ids_perm = group_ids[perm_inds]

    sort_inds = group_ids_perm.sort(dim=0, stable=True).indices
    thresholds = cast(
        Tensor, (torch.as_tensor(tuple(group_train_props.values())) * id_counts).round().long()
    )
    thresholds = torch.stack([thresholds, id_counts], dim=-1)
    thresholds[1:] += id_counts.cumsum(0)[:-1].unsqueeze(-1)

    train_test_inds = sort_inds.tensor_split(thresholds.flatten()[:-1], dim=0)
    train_inds = perm_inds[torch.cat(train_test_inds[0::2])]
    test_inds = perm_inds[torch.cat(train_test_inds[1::2])]

    train_data = make_subset(dataset=dataset, indices=train_inds)
    test_data = make_subset(dataset=dataset, indices=test_inds)

    return TrainTestSplit(train=train_data, test=test_data)<|MERGE_RESOLUTION|>--- conflicted
+++ resolved
@@ -10,11 +10,8 @@
     Any,
     Callable,
     Dict,
-<<<<<<< HEAD
+    Final,
     Iterator,
-=======
-    Final,
->>>>>>> 2a11e74c
     List,
     Literal,
     NamedTuple,
