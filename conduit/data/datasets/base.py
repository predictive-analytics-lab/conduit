import logging
from typing import (
    ClassVar,
<<<<<<< HEAD
    Generic,
    List,
    Optional,
    Sequence,
    TypeVar,
    Union,
    cast,
=======
    List,
    Literal,
    Optional,
    Sequence,
    Union,
    cast,
    final,
>>>>>>> 2a11e74c
    overload,
)

import numpy as np
import numpy.typing as npt
from ranzen import implements
from ranzen.misc import gcopy
import torch
from torch import Tensor
from typing_extensions import Self

from conduit.data.structures import (
    BinarySample,
    DatasetProt,
    IndexType,
    LoadedData,
    NamedSample,
    SubgroupSample,
    TargetData,
    TernarySample,
    UnloadedData,
)
from conduit.logging import init_logger

__all__ = [
    "CdtDataset",
    "I",
    "S",
    "X",
    "Y",
]


I = TypeVar(
    "I",
    NamedSample[LoadedData],
    BinarySample[LoadedData],
    SubgroupSample[LoadedData],
    TernarySample[LoadedData],
)

X = TypeVar("X", bound=UnloadedData)
S = TypeVar("S", bound=Optional[Tensor])
Y = TypeVar("Y", bound=Optional[Tensor])


class CdtDataset(DatasetProt[I], Generic[I, X, Y, S]):
    _repr_indent: ClassVar[int] = 4
    _logger: Optional[logging.Logger] = None

    def __init__(
        self, *, x: X, y: Optional[TargetData] = None, s: Optional[TargetData] = None
    ) -> None:
        self.x = x
        if isinstance(y, np.ndarray):
            y = torch.as_tensor(y)
        if isinstance(s, np.ndarray):
            s = torch.as_tensor(s)
        self.y: Y = y if y is None else y.squeeze()
        self.s: S = s if s is None else s.squeeze()

        self._dim_x: Optional[torch.Size] = None
        self._dim_s: Optional[torch.Size] = None
        self._dim_y: Optional[torch.Size] = None
        self._card_y: Optional[int] = None
        self._card_s: Optional[int] = None

    def __repr__(self) -> str:
        head = "Dataset " + self.__class__.__name__
        body = [f"Number of datapoints: {len(self)}"]
        body += self.extra_repr().splitlines()
        lines = [head] + [" " * self._repr_indent + line for line in body]
        return '\n'.join(lines)

    @staticmethod
    def extra_repr() -> str:
        return ""

    @property
    def logger(self) -> logging.Logger:
        if self._logger is None:
            self._logger = init_logger(self.__class__.__name__)
        return self._logger

    @overload
    def _sample_x(self, index: IndexType, *, coerce_to_tensor: Literal[True] = ...) -> Tensor:
        ...

    @overload
    def _sample_x(self, index: IndexType, *, coerce_to_tensor: Literal[False] = ...) -> LoadedData:
        ...

    def _sample_x(
        self, index: IndexType, *, coerce_to_tensor: bool = False
    ) -> Union[LoadedData, Tensor]:
        x = self.x[index]
        if coerce_to_tensor and (not isinstance(x, Tensor)):
            x = torch.as_tensor(x)
        return x

    def _sample_s(self, index: IndexType) -> Optional[Tensor]:
        if self.s is None:
            return None
        return self.s[index]

    def _sample_y(self, index: IndexType) -> Optional[Tensor]:
        if self.y is None:
            return None
        return self.y[index]

    @property
    @final
    def dim_x(
        self,
    ) -> torch.Size:
        if self._dim_x is None:
            self._dim_x = self._sample_x(0, coerce_to_tensor=True).shape
        return self._dim_x

    @property
    @final
    def dim_s(
        self,
    ) -> torch.Size:
        if self.s is None:
            cls_name = self.__class__.__name__
            raise AttributeError(
                f"'{cls_name}.dim_s' cannot be determined as '{cls_name}.s' is 'None'"
            )
        if self._dim_s is None:
            self._dim_s = torch.Size((1,)) if self.s.ndim == 1 else self.s.shape[1:]
        return self._dim_s

    @property
    @final
    def dim_y(
        self,
    ) -> torch.Size:
        if self.y is None:
            cls_name = self.__class__.__name__
            raise AttributeError(
                f"'{cls_name}.dim_y' cannot be determined as '{cls_name}.y' is 'None'"
            )
        elif self._dim_y is None:
            self._dim_y = torch.Size((1,)) if self.y.ndim == 1 else self.y.shape[1:]
        return self._dim_y

    @property
    @final
    def card_y(
        self,
    ) -> int:
        if self.y is None:
            cls_name = self.__class__.__name__
            raise AttributeError(
                f"'{cls_name}.card_y' cannot be determined as '{cls_name}.y' is 'None'"
            )
        if self._card_y is None:
            self._card_y = len(self.y.unique())
        return self._card_y

    @property
    @final
    def card_s(
        self,
    ) -> int:
        if self.s is None:
            cls_name = self.__class__.__name__
            raise AttributeError(
                f"'{cls_name}.card_s' cannot be determined as '{cls_name}.s' is 'None'"
            )
        if self._card_s is None:
            self._card_s = len(self.s.unique())
        return self._card_s

    def subset(
        self: Self,
        indices: Union[List[int], npt.NDArray[np.uint64], Tensor, slice],
        *,
        deep: bool = False,
    ) -> Self:
        """Create a subset of the dataset from the given indices.

        :param indices: The sample-indices from which to create the subset.
        In the case of being a numpy array or tensor, said array or tensor
        must be 0- or 1-dimensional.

        :param deep: Whether to create a copy of the underlying dataset as
        a basis for the subset. If False then the data of the subset will be
        a view of original dataset's data.

        :returns: A subset of the dataset from the given indices.
        """
        # lazily import make_subset to prevent it being a circular import
        from conduit.data.datasets.utils import make_subset

        return make_subset(dataset=self, indices=indices, deep=deep)

    def random_split(
        self: Self,
        props: Union[Sequence[float], float],
        *,
        deep: bool = False,
        seed: Optional[int] = None,
    ) -> List[Self]:
        """Randomly split the dataset into subsets according to the given proportions.

        :param props: The fractional size of each subset into which to randomly split the data.
        Elements must be non-negative and sum to 1 or less; if less then the size of the final
        split will be computed by complement.

        :param deep: Whether to create a copy of the underlying dataset as
        a basis for the random subsets. If False then the data of the subsets will be
        views of original dataset's data.

        :param seed: PRNG seed to use for sampling.

        :returns: Random subsets of the data of the requested proportions.
        """
        # lazily import ``random_split`` to prevent it being a circular import
        from conduit.data.datasets.utils import random_split

        return random_split(self, props=props, deep=deep, seed=seed)

    @overload
    def cat(self: Self, other: Self, *, inplace: Literal[True] = ..., deep: bool = False) -> None:
        ...

    @overload
    def cat(self: Self, other: Self, *, inplace: Literal[False] = ..., deep: bool = False) -> Self:
        ...

    def cat(
        self: Self, other: Self, *, inplace: bool = False, deep: bool = False
    ) -> Optional[Self]:
        """
        Concatenate this ``self`` with another dataset of the same type.

        :parma other: Other dataset to concatenate with this instance
        :param deep: Whether to create a deep copy of this dataset as the basis for the superset.

        :returns: A concatenation of ``self`` with ``other``.

        .. note::
            All data-independent attributes will be inherited from ``self``.
        """
        superset = self if inplace else gcopy(self, deep=deep)
        xs = [superset.x, other.x]
        if isinstance(superset.x, np.ndarray):
            superset.x = np.concatenate(xs, axis=0)
        else:
            superset.x = torch.cat(cast(List[Tensor], xs), dim=0)
        if (superset.s is not None) and (other.s is not None):
            superset.s = torch.cat([superset.s, other.s], dim=0)
        if (superset.y is not None) and (other.y is not None):
            superset.y = torch.cat([superset.y, other.y], dim=0)

        if not inplace:
            return superset

    @implements(DatasetProt)
    @final
    def __getitem__(self, index: IndexType) -> I:
        x = self._sample_x(index, coerce_to_tensor=False)
        y = self._sample_y(index)
        s = self._sample_s(index)
        # Fetch the appropriate 'Sample' class
        if y is None:
            if s is None:
                sample = NamedSample(x=x)
            else:
                sample = SubgroupSample(x=x, s=s)
        elif s is None:
            sample = BinarySample(x=x, y=y)
        else:
            sample = TernarySample(x=x, y=y, s=s)
        return sample  # type: ignore

    def __len__(self) -> int:
        return len(self.x)

    def __iadd__(self, other: Self) -> Self:
        self.cat(other, inplace=True, deep=False)
        return self

    def __add__(self, other: Self) -> Self:
        return self.cat(other, inplace=False, deep=False)<|MERGE_RESOLUTION|>--- conflicted
+++ resolved
@@ -1,23 +1,15 @@
 import logging
 from typing import (
     ClassVar,
-<<<<<<< HEAD
     Generic,
     List,
+    Literal,
     Optional,
     Sequence,
     TypeVar,
     Union,
     cast,
-=======
-    List,
-    Literal,
-    Optional,
-    Sequence,
-    Union,
-    cast,
     final,
->>>>>>> 2a11e74c
     overload,
 )
 
@@ -42,13 +34,7 @@
 )
 from conduit.logging import init_logger
 
-__all__ = [
-    "CdtDataset",
-    "I",
-    "S",
-    "X",
-    "Y",
-]
+__all__ = ["CdtDataset", "I", "S", "X", "Y"]
 
 
 I = TypeVar(
