<<<<<<< HEAD
from __future__ import annotations
from enum import Enum, auto
=======
from enum import Enum
>>>>>>> 87deac2e
from typing import Any, Dict, Union

from kit.decorators import enum_name_str
from kit.torch.loss import ReductionType
from pytorch_lightning.utilities.types import _METRIC_COLLECTION
from torch import Tensor
from torch.optim.lr_scheduler import CosineAnnealingWarmRestarts, ExponentialLR, StepLR
from typing_extensions import Protocol

__all__ = ["LRScheduler", "Loss", "MetricDict", "Stage", "SoundscapeAttr"]


class Loss(Protocol):
    def __call__(self, input: Tensor, target: Tensor, **kwargs: Any) -> Tensor:
        ...

    @property
    def reduction(self) -> Union[ReductionType, str]:
        ...

    @reduction.setter
    def reduction(self, value: Union[ReductionType, str]) -> None:
        ...


@enum_name_str
class Stage(Enum):
    fit = "fit"
    validate = "validate"
    test = "test"


@enum_name_str
class SoundscapeAttr(Enum):
    habitat = auto()
    site = auto()


LRScheduler = Union[CosineAnnealingWarmRestarts, ExponentialLR, StepLR]
MetricDict = Dict[str, _METRIC_COLLECTION]<|MERGE_RESOLUTION|>--- conflicted
+++ resolved
@@ -1,9 +1,5 @@
-<<<<<<< HEAD
 from __future__ import annotations
 from enum import Enum, auto
-=======
-from enum import Enum
->>>>>>> 87deac2e
 from typing import Any, Dict, Union
 
 from kit.decorators import enum_name_str
