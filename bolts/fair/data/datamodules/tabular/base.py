"""Tabular data-module."""
from __future__ import annotations
from abc import abstractmethod
from typing import Union

import ethicml as em
from ethicml.preprocessing.scaling import ScalerType
from kit import implements
from kit.torch import TrainingMode
from pytorch_lightning import LightningDataModule
from sklearn.preprocessing import StandardScaler

from bolts.data.datamodules import PBDataModule
from bolts.data.structures import TrainValTestSplit
from bolts.fair.data.datasets import DataTupleDataset

__all__ = ["TabularDataModule"]


class TabularDataModule(PBDataModule):
    """Base data-module for tabular datasets."""

    def __init__(
        self,
        *,
        batch_size: int = 100,
        num_workers: int = 0,
        val_prop: float = 0.2,
        test_prop: float = 0.2,
        seed: int = 0,
        persist_workers: bool = False,
        pin_memory: bool = True,
        stratified_sampling: bool = False,
        instance_weighting: bool = False,
        scaler: ScalerType | None = None,
        training_mode: Union[TrainingMode, str] = TrainingMode.epoch,
    ) -> None:
        """Base data-module for tabular data.

        Args:
            val_prop: Proprtion (float)  of samples to use for the validation split
            test_prop: Proportion (float) of samples to use for the test split
            num_workers: How many workers to use for loading data
            batch_size: How many samples per batch to load
            seed: RNG Seed
            scaler: SKLearn style data scaler. Fit to train, applied to val and test.
            persist_workers: Use persistent workers in dataloader?
            pin_memory: Should the memory be pinned?
            stratified_sampling: Use startified sampling?
        """
        super().__init__(
            batch_size=batch_size,
            num_workers=num_workers,
            persist_workers=persist_workers,
            pin_memory=pin_memory,
            seed=seed,
            test_prop=test_prop,
            val_prop=val_prop,
            stratified_sampling=stratified_sampling,
            instance_weighting=instance_weighting,
            training_mode=training_mode,
        )
        self.scaler = scaler if scaler is not None else StandardScaler()
        self._train_datatuple: em.DataTuple | None = None
        self._val_datatuple: em.DataTuple | None = None
        self._test_datatuple: em.DataTuple | None = None
        self._cont_features: list[str] | None = None
        self._disc_features: list[str] | None = None
        self._feature_groups: dict[str, list[slice]] | None = None

    @property
    @abstractmethod
    def em_dataset(self) -> em.Dataset:
        ...

    @staticmethod
    def _get_split_sizes(train_len: int, *, test_prop: int | float) -> list[int]:
        """Computes split sizes for train and validation sets."""
        if isinstance(test_prop, int):
            train_len -= test_prop
            splits = [train_len, test_prop]
        elif isinstance(test_prop, float):
            test_len = int(test_prop * train_len)
            train_len -= test_len
            splits = [train_len, test_len]
        else:
            raise ValueError(f"Unsupported type {type(test_prop)}")

        return splits

    @implements(LightningDataModule)
    def prepare_data(self) -> None:
        self.dims = (
            len(self.em_dataset.discrete_features) + len(self.em_dataset.continuous_features),
        )
        self.make_feature_groups()

    @implements(PBDataModule)
    def _get_splits(self) -> TrainValTestSplit:
        self.datatuple = self.em_dataset.load(ordered=True)

        data_len = int(self.datatuple.x.shape[0])
        num_train_val, num_test = self._get_split_sizes(data_len, test_prop=self.test_prop)
        train_val, test_data = em.train_test_split(
            data=self.datatuple,
            train_percentage=(1 - (num_test / data_len)),
            random_seed=self.seed,
        )
        _, num_val = self._get_split_sizes(num_train_val, test_prop=self.val_prop)
        train_data, val_data = em.train_test_split(
            data=train_val,
            train_percentage=(1 - (num_val / num_train_val)),
            random_seed=self.seed,
        )

        self._train_datatuple, self.scaler = em.scale_continuous(
            self.em_dataset, datatuple=train_data, scaler=self.scaler  # type: ignore
        )
        self._val_datatuple, _ = em.scale_continuous(
            self.em_dataset, datatuple=val_data, scaler=self.scaler, fit=False
        )
        self._test_datatuple, _ = em.scale_continuous(
            self.em_dataset, datatuple=test_data, scaler=self.scaler, fit=False
        )

        train_data = DataTupleDataset(
            dataset=self._train_datatuple,
            disc_features=self.em_dataset.discrete_features,
            cont_features=self.em_dataset.continuous_features,
        )

        val_data = DataTupleDataset(
            dataset=self._val_datatuple,
            disc_features=self.em_dataset.discrete_features,
            cont_features=self.em_dataset.continuous_features,
        )

        test_data = DataTupleDataset(
            dataset=self._test_datatuple,
            disc_features=self.em_dataset.discrete_features,
            cont_features=self.em_dataset.continuous_features,
        )
        return TrainValTestSplit(train=train_data, val=val_data, test=test_data)

    @property
    def train_datatuple(self) -> em.DataTuple:
        assert self._train_datatuple is not None
        return self._train_datatuple

    @property
    def val_datatuple(self) -> em.DataTuple:
        assert self._val_datatuple is not None
        return self._val_datatuple

    @property
    def test_datatuple(self) -> em.DataTuple:
        assert self._test_datatuple is not None
        return self._test_datatuple

    @property
    def feature_groups(self) -> dict[str, list[slice]]:
        assert self._feature_groups is not None
        return self._feature_groups

    @property
    def disc_features(self) -> list[str]:
        assert self._disc_features is not None
        return self._disc_features

    @property
    def cont_features(self) -> list[str]:
        assert self._cont_features is not None
        return self._cont_features

    def make_feature_groups(self) -> None:
        """Make feature groups for reconstruction."""
        self._disc_features = self.em_dataset.discrete_features
        self._cont_features = self.em_dataset.continuous_features
<<<<<<< HEAD
        self._feature_groups = dict(discrete=self.grouped_features_indexes(self.disc_features))
=======
        self._feature_groups = dict(
            discrete=self.grouped_features_indexes(self.em_dataset.disc_feature_groups)
        )
>>>>>>> 07193882

    def grouped_features_indexes(self, group_iter: dict[str, list[str]]) -> list[slice]:
        """Group discrete features names according to the first segment of their name.

        Then return a list of their corresponding slices (assumes order is maintained).
        """

        feature_slices = []
        start_idx = 0
        for group in group_iter.values():
            len_group = len(list(group))
            indexes = slice(start_idx, start_idx + len_group)
            feature_slices.append(indexes)
            start_idx += len_group

        return feature_slices<|MERGE_RESOLUTION|>--- conflicted
+++ resolved
@@ -176,13 +176,9 @@
         """Make feature groups for reconstruction."""
         self._disc_features = self.em_dataset.discrete_features
         self._cont_features = self.em_dataset.continuous_features
-<<<<<<< HEAD
-        self._feature_groups = dict(discrete=self.grouped_features_indexes(self.disc_features))
-=======
         self._feature_groups = dict(
             discrete=self.grouped_features_indexes(self.em_dataset.disc_feature_groups)
         )
->>>>>>> 07193882
 
     def grouped_features_indexes(self, group_iter: dict[str, list[str]]) -> list[slice]:
         """Group discrete features names according to the first segment of their name.
