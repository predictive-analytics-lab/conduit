--- conflicted
+++ resolved
@@ -2,11 +2,9 @@
 
 import torch
 from torch import Tensor, nn
-<<<<<<< HEAD
 import torch.nn.functional as F
-=======
 from torch.nn.modules.loss import _Loss
->>>>>>> 2f8dd637
+ main
 
 __all__ = ["CrossEntropy", "OnlineReweightingLoss"]
 
@@ -26,7 +24,6 @@
 
     def forward(self, input: Tensor, target: Tensor, weight: Optional[Tensor] = None) -> Tensor:
         _target = target.view(-1).long()
-<<<<<<< HEAD
         _weight = weight.view(-1) if weight is not None else torch.ones_like(_target)
         losses = F.cross_entropy(
             input,
@@ -42,8 +39,6 @@
             return losses
         if self._reduction_str == "sum":
             return losses.sum()
-=======
-        return super().forward(input, _target)
 
 
 class OnlineReweightingLoss(nn.Module):
@@ -64,4 +59,4 @@
                 mask = (targets == _y) & (subgroup_inf == _s)
                 unweighted_loss[mask] /= mask.sum()
         return unweighted_loss.sum()
->>>>>>> 2f8dd637
+      