--- conflicted
+++ resolved
@@ -49,17 +49,11 @@
 
     def __repr__(self) -> str:
         head = "Dataset " + self.__class__.__name__
-<<<<<<< HEAD
-        body = [f"Number of datapoints: {len(self)}"]
-        body.append(f"Base audio-directory location: {self.audio_dir.resolve()}")
-        body += self.extra_repr().splitlines()
-=======
         body = [
             f"Number of datapoints: {len(self)}",
             f"Base audio-directory location: {self.audio_dir.resolve()}",
             *self.extra_repr().splitlines(),
         ]
->>>>>>> 72c60df4
         if hasattr(self, "transform") and self.transform is not None:
             body += [repr(self.transform)]
         lines = [head] + [" " * self._repr_indent + line for line in body]
@@ -69,13 +63,6 @@
         return torchaudio.load(self.audio_dir / self.x[index])
 
     @implements(PBDataset)
-<<<<<<< HEAD
-    def _sample_x(self, index: int) -> Tensor:
-        waveform = self.load_waveform(index)
-        waveform_t = apply_waveform_transform(waveform)
-        return waveform_t
-=======
     def _sample_x(self, index: int, *, coerce_to_tensor: bool = False) -> Tensor:
         waveform = self.load_waveform(index)
-        return apply_waveform_transform(waveform)
->>>>>>> 72c60df4
+        return apply_waveform_transform(waveform)