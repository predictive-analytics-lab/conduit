[tool.poetry]
name = "conduit"
version = "0.0.1.dev0"
description = "Lightweight framework for channeling the power of PyTorch Lightning"
authors = ["PAL <info@predictive-analytics-lab.com>"]
license = "Apache License 2.0"
packages = [
  { include = "conduit" },
]
include=["conduit/py.typed"]
classifiers=[
  "Programming Language :: Python :: 3.7",
  "Programming Language :: Python :: 3.8",
  "Programming Language :: Python :: 3.9",
  "License :: OSI Approved :: Apache Software License",
  "Operating System :: OS Independent",
  "Typing :: Typed",
]
keywords=["typing", "python", "pytorch", "pytorch-lightning", "lightning-bolts"]
repository="https://github.com/predictive-analytics-lab/pal-conduit"
readme="README.md"

[tool.poetry.dependencies]
python = "^3.7.1"
albumentations = "^1.0.0"
ethicml = "^0.3.0"
lightning-bolts = "^0.3.4"
torch = "^1.9.1"
torchvision = "^0.10.1"
torchaudio = "^0.9.1"
gdown = "^3.13.0"
opencv-python = "^4.5.3"
soundfile = {version = "*", markers = "platform_system == 'Windows'"}
sox = {version = "*", markers = "platform_system == 'Linux' or platform_system == 'macOS'"}
attrs = "^21.2.0"
hydra-core = "^1.1.1"
<<<<<<< HEAD
palkit = "^0.4.0"
neoconfigen = "^2.1.0"
=======
ranzen = "^1.0.0"
>>>>>>> 25d632c8

[tool.poetry.dev-dependencies]
black = "*"
isort = "*"
mypy = "*"
pre-commit = "*"
pydocstyle = "*"
pytest = "*"
python-type-stubs = {git = "https://github.com/predictive-analytics-lab/python-type-stubs.git", branch = "main" }
neoconfigen = {version = "^2.0.0"}

[build-system]
requires = ["poetry-core>=1.0.0"]
build-backend = "poetry.core.masonry.api"

[tool.black]
line-length = 100
target-version = ['py38']
skip-string-normalization = true
include = '\.pyi?$'
exclude = '''
(
  /(
      \.eggs         # exclude a few common directories in the
    | \.git          # root of the project
    | \.hg
    | \.mypy_cache
    | \.tox
    | \.venv
    | _build
    | buck-out
    | build
    | dist
    | conduit/hydra
  )/
  | foo.py           # also separately exclude a file named foo.py in
                     # the root of the project
)
'''
[tool.isort]
known_third_party = ["PIL", "albumentations", "attr", "cv2", "ethicml", "hydra", "ranzen", "numpy", "omegaconf", "pandas", "pytest", "pytorch_lightning", "requests", "sklearn", "torch", "torchaudio", "torchmetrics", "torchvision", "tqdm", "typing_extensions"]
known_future_library = []
extra_standard_library = ["dataclasses", "__future__", "typing_extensions"]
line_length = 88
profile = "black"
force_sort_within_sections = "True"
classes = ["MISSING"]

[tool.pyright]
include = ["conduit"]
exclude = ["**/node_modules", "**/__pycache__"]
typeCheckingMode = "basic"
pythonVersion = "3.7"
reportUnusedImport = "error"
reportDuplicateImport  = "error"
reportIncompatibleVariableOverride = "error"
reportOverlappingOverload = "error"
reportUntypedNamedTuple = "error"
reportConstantRedefinition = "warning"
reportMissingImports = "error"
reportMissingTypeStubs = "warning"
strictListInference = true
strictSetInference = true
strictParameterNoneValue = true

[tool.mypy]
python_version = "3.8"
no_implicit_optional = true
allow_redefinition = true
strict_equality = true
check_untyped_defs = true
warn_unreachable = true
disallow_any_unimported = false
disallow_untyped_defs = true
disallow_incomplete_defs = true
show_error_codes = true
warn_unused_ignores = false

[[tool.mypy.overrides]]
module = [
    "albumentations.*",
    "cv2.*",
    "ethicml.*",
    "flash.*",
    "gdown.*",
    "git.*",
    "ranzen.*",
    "pandas.*",
    "PIL.*",
    "pl_bolts.*",
    "pytest.*",
    "pytorch_lightning.*",
    "requests.*",
    "scipy.*",
    "sklearn.*",
    "torch.*",
    "torchmetrics.*",
    "torchvision.*",
    "typing_inspect.*",
    "tqdm.*",
    "wandb.*"
]
ignore_missing_imports = true

[[tool.mypy.overrides]]
module = [
    "ethicml.*",
    "ranzen.*",
    "numpy.typing.*",
    "pytest.*",
    "pytorch_lightning.*",
    "torch.*",
    "torchmetrics.*"
]
follow_imports = "skip"
follow_imports_for_stubs = true<|MERGE_RESOLUTION|>--- conflicted
+++ resolved
@@ -34,12 +34,7 @@
 sox = {version = "*", markers = "platform_system == 'Linux' or platform_system == 'macOS'"}
 attrs = "^21.2.0"
 hydra-core = "^1.1.1"
-<<<<<<< HEAD
-palkit = "^0.4.0"
-neoconfigen = "^2.1.0"
-=======
 ranzen = "^1.0.0"
->>>>>>> 25d632c8
 
 [tool.poetry.dev-dependencies]
 black = "*"
@@ -49,7 +44,7 @@
 pydocstyle = "*"
 pytest = "*"
 python-type-stubs = {git = "https://github.com/predictive-analytics-lab/python-type-stubs.git", branch = "main" }
-neoconfigen = {version = "^2.0.0"}
+neoconfigen = {version = "^2.1.0"}
 
 [build-system]
 requires = ["poetry-core>=1.0.0"]
