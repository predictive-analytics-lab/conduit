from __future__ import annotations
from pathlib import Path

import numpy as np
import pandas as pd
import pytest
import torch
from torchvision import transforms as T
from torchvision.datasets import VisionDataset

from bolts.data import (
    BinarySample,
    BinarySampleIW,
    NamedSample,
    TernarySample,
    TernarySampleIW,
)
from bolts.data.datasets import ISIC, ColoredMNIST, EcoacousticsDS
from bolts.data.datasets.audio.base import PBAudioDataset


@pytest.mark.slow
@pytest.mark.parametrize("ds_cls", [ColoredMNIST, ISIC])
def test_datasets(ds_cls: type[VisionDataset]) -> None:
    """Basic test for datasets.
    Confirms that the datasets can be instantiated and have a functional __getitem__ method.
    """
    transform = T.ToTensor()
    ds = ds_cls(root=Path("~/Data").expanduser(), transform=transform)
    for _ds in ds:
        assert _ds[0] is not None


def test_audio_dataset() -> None:
<<<<<<< HEAD
    """Tests basic functionality of the base audio dataset class."""
=======
    """Tests basic functionality of an audio dataset base class."""
>>>>>>> 72c60df4
    x = torch.rand(1, 10)
    audio_dir = Path(r"Sample path")
    dataset = PBAudioDataset(x=x, audio_dir=audio_dir)

    assert dataset is not None
    assert len(dataset) == len(x)
<<<<<<< HEAD


def test_audio_dataset() -> None:
    root_dir = Path("~/Data").expanduser()
    metadata = pd.read_csv(root_dir / "EcoacousticsDS" / "metadata.csv")
    target_attribute = "habitat"

    ds_cls_dnwld = EcoacousticsDS(root=root_dir, target_attr=target_attribute)
    assert ds_cls_dnwld is not None

    ds_cls_no_dnwld = EcoacousticsDS(root=root_dir, download=False, target_attr=target_attribute)
    assert ds_cls_no_dnwld is not None

    # Test __len__
    num_audio_samples = []
    num_audio_samples.extend(root_dir.glob("**/*.wav"))
    assert len(ds_cls_dnwld) == len(num_audio_samples)
    assert len(ds_cls_no_dnwld) == len(num_audio_samples)

    # Test metadata aligns with labels file.
    audio_samples_to_check = [
        "FS-08_0_20150802_0625.wav",
        "PL-10_0_20150604_0445.wav",
        "KNEPP-02_0_20150510_0730.wav",
    ]
    habitat_target_attributes = ["EC2", "UK1", np.nan]
    for sample, label in zip(audio_samples_to_check, habitat_target_attributes):
        matched_row = metadata.loc[metadata['fileName'] == sample]
        if type(label) == str:
            assert matched_row.iloc[0][target_attribute] == label
        else:
            assert np.isnan(matched_row.iloc[0][target_attribute])
=======
    assert str(dataset).splitlines()[0] == "Dataset PBAudioDataset"
    assert str(dataset).splitlines()[1].strip() == "Number of datapoints: 1"
>>>>>>> 72c60df4


def test_add_field() -> None:
    x = torch.rand(3, 2)
    s = torch.randint(0, 2, (1, 2))
    y = torch.randint(0, 2, (1, 2))
    iw = torch.rand(1, 2)
    ns = NamedSample(x)
    assert isinstance(ns.add_field(), NamedSample)
    assert isinstance(ns.add_field(y=y), BinarySample)
    assert isinstance(ns.add_field(y=y, iw=iw), BinarySampleIW)
    assert isinstance(ns.add_field(y=y, s=s), TernarySample)
    assert isinstance(ns.add_field(y=y, s=s, iw=iw), TernarySampleIW)
    bs = BinarySample(x=x, y=y)
    assert isinstance(bs.add_field(), BinarySample)
    assert isinstance(bs.add_field(iw=iw), BinarySampleIW)
    assert isinstance(bs.add_field(s=s), TernarySample)
    assert isinstance(bs.add_field(s=s, iw=iw), TernarySampleIW)
    bsi = BinarySampleIW(x=x, y=y, iw=iw)
    assert isinstance(bsi.add_field(), BinarySampleIW)
    assert isinstance(bsi.add_field(s=s), TernarySampleIW)
    ts = TernarySample(x=x, s=s, y=y)
    assert isinstance(ts.add_field(), TernarySample)
    assert isinstance(ts.add_field(iw=iw), TernarySampleIW)
    tsi = TernarySampleIW(x=x, s=s, y=y, iw=iw)
    assert isinstance(tsi.add_field(), TernarySampleIW)<|MERGE_RESOLUTION|>--- conflicted
+++ resolved
@@ -32,20 +32,15 @@
 
 
 def test_audio_dataset() -> None:
-<<<<<<< HEAD
     """Tests basic functionality of the base audio dataset class."""
-=======
-    """Tests basic functionality of an audio dataset base class."""
->>>>>>> 72c60df4
     x = torch.rand(1, 10)
     audio_dir = Path(r"Sample path")
     dataset = PBAudioDataset(x=x, audio_dir=audio_dir)
 
     assert dataset is not None
     assert len(dataset) == len(x)
-<<<<<<< HEAD
 
-
+    
 def test_audio_dataset() -> None:
     root_dir = Path("~/Data").expanduser()
     metadata = pd.read_csv(root_dir / "EcoacousticsDS" / "metadata.csv")
@@ -76,10 +71,9 @@
             assert matched_row.iloc[0][target_attribute] == label
         else:
             assert np.isnan(matched_row.iloc[0][target_attribute])
-=======
+    
+    # Test __repr__
     assert str(dataset).splitlines()[0] == "Dataset PBAudioDataset"
-    assert str(dataset).splitlines()[1].strip() == "Number of datapoints: 1"
->>>>>>> 72c60df4
 
 
 def test_add_field() -> None:
